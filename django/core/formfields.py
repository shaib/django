--- conflicted
+++ resolved
@@ -101,14 +101,9 @@
     def __init__(self, manipulator, data, error_dict, edit_inline = True):
         self.manipulator, self.data = manipulator, data
         self.error_dict = error_dict
-<<<<<<< HEAD
         self._inline_collections = None
-        self.fields = [self.__getitem__(field.field_name) for field in self.manipulator.fields]
         self.edit_inline = edit_inline
     
-=======
-
->>>>>>> eda3e2c9
     def __repr__(self):
         return repr(self.__dict__)
 
